--- conflicted
+++ resolved
@@ -43,23 +43,6 @@
     # dst = [4 6 9 3 5 3 7 5 8 1 3 4 9 1 9 6 2 8 9 2]
     return csr
 
-<<<<<<< HEAD
-# Need to test more thoroughly about creation with csr edge ids
-# pasted from #560 #561
-#def test_edge_ids():
-#    np.random.seed(0)
-#    csr = (spsp.random(20, 20, density=0.1, format='csr') != 0).astype(np.int64)
-#    #csr = csr.transpose()
-#    g = dgl.DGLGraph(csr, readonly=True)
-#    num_nodes = g.number_of_nodes()
-#    in_edges = g._graph.in_edges(v=dgl.utils.toindex([2]))
-#    src, dst, eids = g._graph.edge_ids(dgl.utils.toindex(in_edges[0]),
-#                                       dgl.utils.toindex(in_edges[1]))
-#    assert np.all(in_edges[0].tonumpy() == src.tonumpy())
-#    assert np.all(in_edges[1].tonumpy() == dst.tonumpy())
-
-=======
->>>>>>> 350b4851
 def gen_by_mutation():
     g = dgl.DGLGraph()
     src, dst = edge_pair_input()
@@ -324,7 +307,7 @@
     assert g.number_of_edges() == 4
 
     g.readonly()
-    assert g._graph.is_readonly() == True 
+    assert g._graph.is_readonly() == True
     assert g.number_of_nodes() == 5
     assert g.number_of_edges() == 4
 
@@ -337,7 +320,7 @@
         assert fail
 
     g.readonly()
-    assert g._graph.is_readonly() == True 
+    assert g._graph.is_readonly() == True
     assert g.number_of_nodes() == 5
     assert g.number_of_edges() == 4
 
