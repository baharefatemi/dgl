--- conflicted
+++ resolved
@@ -525,12 +525,8 @@
             A index for data shuffling due to sparse format change. Return None
             if shuffle is not required.
         """
-<<<<<<< HEAD
+        block_id = self._get_block_id(block_id)
         src, dst, eid = self.block_edges(block_id, remap=True)
-=======
-        block_id = self._get_block_id(block_id)
-        src, dst, eid = self.block_edges(block_id)
->>>>>>> 84702916
         src = F.copy_to(src, ctx)  # the index of the ctx will be cached
         dst = F.copy_to(dst, ctx)  # the index of the ctx will be cached
         eid = F.copy_to(eid, ctx)  # the index of the ctx will be cached
